--- conflicted
+++ resolved
@@ -29,93 +29,10 @@
       uses: actions/setup-node@v1
       with:
         node-version: ${{ matrix.node-version }}
-<<<<<<< HEAD
-=======
-
-    - name: Set env var for invest version
-      run: |
-        INVEST_VERSION=$(jq -r .invest.version package.json)
-        echo "INVEST_VERSION=$INVEST_VERSION" >> $GITHUB_ENV
-
-    - name: Clone natcap/invest
-      uses: actions/checkout@v2
-      with:
-        repository: natcap/invest
-        ref: "refs/tags/${{ env.INVEST_VERSION }}"
-        path: ./invest
-
-    - name: Install libspatialindex for ubuntu
-      if: matrix.os == 'ubuntu-latest'
-      run:
-        sudo apt-get install libspatialindex-dev
-
-    - name: Set up conda for non-Windows
-      uses: conda-incubator/setup-miniconda@v2
-      if: matrix.os != 'windows-latest'
-      with:
-        activate-environment: invest-env
-        auto-update-conda: true
-        python-version: 3.7
-        channels: conda-forge
-
-    - name: Install python dependencies for non-Windows
-      if: matrix.os != 'windows-latest'
-      working-directory: ./invest
-      run: |
-          conda upgrade -y pip setuptools
-          conda install toml requests
-          conda install $(python -c "import toml;print(' '.join(toml.load('pyproject.toml')['build-system']['requires']))")
-          python ./scripts/convert-requirements-to-conda-yml.py \
-                requirements.txt \
-                requirements-dev.txt > requirements-all.yml
-          conda env update --file requirements-all.yml
-
-          # Libtiff from conda defaults channel gets around issue with missing libwebp
-          conda install --yes libtiff
-
-          # The dependencies not required by natcap.invest
-          conda install flask
-
-    - name: Set up Windows python
-      if: matrix.os == 'windows-latest'
-      uses: actions/setup-python@v1
-      with:
-        python-version: 3.7
-        architecture: x64
-
-    - name: Install python build dependencies for Windows
-      if: matrix.os == 'windows-latest'
-      working-directory: ./invest
-      run: |
-          python -m pip install --upgrade pip nose setuptools toml twine ${{ matrix.numpy }}
-          pip install $(python -c "import toml;print(' '.join(toml.load('pyproject.toml')['build-system']['requires']))")
-
-    - name: Install python runtime dependencies for Windows
-      if: matrix.os == 'windows-latest'
-      working-directory: ./invest
-      env:
-        PIP_EXTRA_INDEX_URL: "http://pypi.naturalcapitalproject.org/simple/"
-        PIP_TRUSTED_HOST: "pypi.naturalcapitalproject.org"
-        PIP_PREFER_BINARY: 1
-        SITE_PACKAGES: "C:/hostedtoolcache/windows/Python/3.7.9/x64/lib/site-packages"
-      run: |
-        python -m pip install -r requirements.txt -r requirements-dev.txt
-        pip install flask
-        cp ${{ env.SITE_PACKAGES }}/shapely/DLLs/geos_c.dll ${{ env.SITE_PACKAGES }}/shapely/DLLs/geos.dll
-    
-    - name: Install natcap.invest python package
-      working-directory: ./invest
-      run: make install
-
-    - name: Freeze Python environment
-      run: |
-        python -m PyInstaller --workpath build/pyi-build --clean --distpath build ./invest-flask.spec
->>>>>>> 7ece0db2
 
     - name: NPM Install
       run: npm install
 
-<<<<<<< HEAD
     - name: Fetch InVEST Binaries
       run: npm run fetch-invest
 
@@ -127,9 +44,6 @@
         GH_TOKEN: env.GITHUB_TOKEN
         DEBUG: electron-builder
       run: npm run dist
-=======
-    - name: Run the build script
-      run: npm run build
 
     - name: Set up GCP
       # Secrets not available in PR so don't use GCP.
@@ -192,7 +106,6 @@
       env:
         GH_TOKEN: env.GITHUB_TOKEN
       run: npx --no-install electron-builder build --linux -c.extraMetadata.main=build/main.js --publish never
->>>>>>> 7ece0db2
 
       # Also run all tests on the build dir code?
     - name: Test flask app binaries
@@ -205,14 +118,8 @@
       with:
         run: npm run test-electron-app
     
-<<<<<<< HEAD
     - name: Upload installer artifacts to github
       uses: actions/upload-artifact@v2.2.1
-=======
-    - name: Upload installer artifacts
-      uses: actions/upload-artifact@v2.2.1
-      if: ${{ always() }}
->>>>>>> 7ece0db2
       with:
         name: invest-workbench-${{ matrix.os }}
         path: dist/invest-workbench_*
