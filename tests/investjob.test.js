import fs from 'fs';
import path from 'path';
import events from 'events';
import React from 'react';
import { remote } from 'electron';
import { fireEvent, render,
         wait, waitForElement } from '@testing-library/react';
import '@testing-library/jest-dom';

import { InvestJob } from '../src/InvestJob';
import SAMPLE_SPEC from './data/carbon_args_spec.json';
import { getSpec, saveToPython, writeParametersToFile,
         fetchValidation, fetchDatastackFromFile } from '../src/server_requests';
jest.mock('../src/server_requests');

const DIRECTORY_CONSTANTS = {
  CACHE_DIR: 'tests/data/testing-cache',
  TEMP_DIR: 'tests/data/testing-tmp',
  INVEST_UI_DATA: 'tests/data/testing-ui_data'
}

const MOCK_VALIDATION_VALUE = [[['workspace_dir'], 'invalid because']]
const MOCK_RECENT_SESSIONS_VALUE = 
  [ [ "job1",
      {
        "model": "carbon",
        "workspace": { "directory": "carbon_setup", "suffix": null },
        "statefile": "tests/data/carbon_setup.json",
        "status": null,
        "humanTime": "3/5/2020, 10:43:14 AM",
        "systemTime": 1583259376573.759,
        "description": null } ] ]

beforeEach(() => {
  jest.resetAllMocks(); 
  // Careful with reset because "resetting a spy results
  // in a function with no return value". I had been using spies to observe
  // function calls, but not to mock return values. Spies used for that 
  // purpose should be 'restored' not 'reset'. Do that inside the test as-needed.
})

function renderInvestJob() {
  /* Render an InvestJob component with the minimal props 
  * needed for these tests.
  */
  const { getByText, getByLabelText, ...utils } = render(
    <InvestJob 
      investList={{Carbon: {internal_name: 'carbon'}}}
      investSettings={{nWorkers: '-1'}}
      recentSessions={MOCK_RECENT_SESSIONS_VALUE}
      updateRecentSessions={() => {}}
      saveSettings={() => {}}
      directoryConstants={DIRECTORY_CONSTANTS}
    />);
  return { getByText, getByLabelText, utils }
}

test('Clicking an invest button renders SetupTab', async () => {
  getSpec.mockResolvedValue(SAMPLE_SPEC);
  fetchValidation.mockResolvedValue(MOCK_VALIDATION_VALUE);

  const { getByText, getByLabelText, utils } = renderInvestJob()

  const carbon = getByText('Carbon');
  fireEvent.click(carbon);  // Choosing a model from the list
  await wait(() => {
    const execute = getByText('Execute');
    // Expect a disabled Execute button and a visible SetupTab
    expect(execute).toBeTruthy();
    expect(execute).toBeDisabled();  // depends on the mocked fetchValidation
    expect(getByText('Setup').classList.contains('active')).toBeTruthy();
  });
  
  expect(getSpec).toHaveBeenCalledTimes(1);  // the wrapper around fetch
})

test('Clicking a recent session renders SetupTab', async () => {
  fetchValidation.mockResolvedValue(MOCK_VALIDATION_VALUE);

  const { getByText, getByLabelText, utils } = renderInvestJob()

  const recent = getByText('carbon_setup');
  fireEvent.click(recent);  // a recent session button
  await wait(() => {
    const execute = getByText('Execute');
    // Expect a disabled Execute button and a visible SetupTab
    expect(execute).toBeTruthy();
    expect(execute).toBeDisabled(); // depends on the mocked fetchValidation
    expect(getByText('Setup').classList.contains('active')).toBeTruthy();
    // TODO: toBeVisible doesn't work w/ the attributes on these nodes
    // expect(getByText('Setup')).toBeVisible();
    // expect(getByText('Resources')).not.toBeVisible();
  }); 
})

test('LoadParameters: Dialog callback renders SetupTab', async () => {
  const mockDialogData = {
    filePaths: ['foo.json']
  }
  const mockDatastack = {
    module_name: 'natcap.invest.carbon',
    args: {
      carbon_pools_path: "Carbon/carbon_pools_willamette.csv", 
    }
  }
  remote.dialog.showOpenDialog.mockResolvedValue(mockDialogData)
  fetchDatastackFromFile.mockResolvedValue(mockDatastack)
  getSpec.mockResolvedValue(SAMPLE_SPEC);
  fetchValidation.mockResolvedValue(MOCK_VALIDATION_VALUE);

  const { getByText, getByLabelText, utils } = renderInvestJob()

  const loadButton = getByText('Load Parameters');
  fireEvent.click(loadButton);
  await wait(() => {
    // Expect a disabled Execute button and a visible SetupTab
    const execute = getByText('Execute');
    expect(execute).toBeDisabled();  // depends on the mocked fetchValidation
    expect(getByText('Setup').classList.contains('active')).toBeTruthy();
    expect(getByLabelText('Carbon Pools')).toHaveValue(
        mockDatastack.args.carbon_pools_path)
  });
  // And now that we know setup has loaded, expect the values from the datastack
  // TODO: expect some global validation errors
})

test('LoadParameters: Dialog callback does nothing when canceled', async () => {
  // this resembles the callback data if the dialog is canceled instead of 
  // a file selected.
  const mockDialogData = {
    filePaths: [] // if(array.length) is how we check if filePaths exist.
  }
  remote.dialog.showOpenDialog.mockResolvedValue(mockDialogData)

  const { getByText, getByLabelText, utils } = renderInvestJob()

  const loadButton = getByText('Load Parameters');
  fireEvent.click(loadButton);
  await wait(() => {
    // expect we're on the same tab we started on instead of switching to Setup
    expect(getByText('Home').classList.contains('active')).toBeTruthy();
  });
  // These are the calls that would have triggered if a file was selected
  expect(fetchDatastackFromFile).toHaveBeenCalledTimes(0)
  expect(getSpec).toHaveBeenCalledTimes(0)
  expect(fetchValidation).toHaveBeenCalledTimes(0)
})


test('SaveParameters/Python enable after model select ', async () => {
  getSpec.mockResolvedValue(SAMPLE_SPEC);
  fetchValidation.mockResolvedValue([]);
  const { getByText, getByLabelText, utils } = renderInvestJob()

  // Check the dropdown before any model setup
  fireEvent.click(getByText('Save'));
  await wait(() => {
    expect(getByText('Save parameters to JSON')).toBeDisabled();
    expect(getByText('Save to Python script')).toBeDisabled();
  })

  // Now load a model setup using a recent session
  fireEvent.click(getByText('carbon_setup'));
  await wait(() => {
    expect(getByText('Save parameters to JSON')).toBeEnabled();
    expect(getByText('Save to Python script')).toBeEnabled();
  });
})

<<<<<<< HEAD
test.only('SaveParametersButton produces a datastack.py compliant json ', async () => {
  const tmpdir = fs.mkdtempSync('tests/data/');
  const datastackPath = path.join(tmpdir, 'foo.json')
=======
test('SaveParametersButton: requests endpoint with correct payload ', async () => {
  // mock the server call, instead just returning
  // the payload. At least we can assert the payload is what 
  // the flask endpoint needs to build the json file.
  writeParametersToFile.mockImplementation((payload) => {
    return payload
  })

>>>>>>> 1625a757
  const mockDialogData = {
    filePath: 'foo.json'
  }
  remote.dialog.showSaveDialog.mockResolvedValue(mockDialogData)
  fetchValidation.mockResolvedValue([]);

  const { getByText, getByLabelText, utils } = renderInvestJob()

  fireEvent.click(getByText('carbon_setup'));
  fireEvent.click(getByText('Save')); // click the dropdown to mount the next button
  const saveButton = await utils.findByText('Save parameters to JSON')
  fireEvent.click(saveButton);

  await wait(() => {
    expect(Object.keys(writeParametersToFile.mock.results[0].value).includes(
      ['parameterSetPath', 'moduleName', 'args', 'relativePaths']))
    expect(writeParametersToFile).toHaveBeenCalledTimes(1)
  })
})

test('SavePythonButton: requests endpoint with correct payload', async () => {
  // mock the server call, instead just returning
  // the payload. At least we can assert the payload is what 
  // the flask endpoint needs to build the python script.
  saveToPython.mockImplementation((payload) => {
    return payload
  })
  const mockDialogData = { filePath: 'foo.py' }
  remote.dialog.showSaveDialog.mockResolvedValue(mockDialogData)
  fetchValidation.mockResolvedValue([]);

  const { getByText, getByLabelText, utils } = renderInvestJob()

  fireEvent.click(getByText('carbon_setup'));
  fireEvent.click(getByText('Save')); // click the dropdown to mount the next button
  const saveButton = await utils.findByText('Save to Python script')
  fireEvent.click(saveButton);

  await wait(() => {
    expect(Object.keys(saveToPython.mock.results[0].value).includes(
      ['filepath', 'modelname', 'pyname', 'args']))
    expect(saveToPython).toHaveBeenCalledTimes(1)
  })
})

test('SaveParametersButton: Dialog callback does nothing when canceled', async () => {
  // this resembles the callback data if the dialog is canceled instead of 
  // a save file selected.
  const mockDialogData = {
    filePath: ''
  }
  remote.dialog.showSaveDialog.mockResolvedValue(mockDialogData)
  getSpec.mockResolvedValue(SAMPLE_SPEC)
  fetchValidation.mockResolvedValue(MOCK_VALIDATION_VALUE)
  // Spy on this method so we can assert it was never called.
  // Don't forget to restore! Otherwise the beforeEach will 'resetAllMocks'
  // will silently turn this spy into a function that returns nothing.
  const spy = jest.spyOn(InvestJob.prototype, 'argsToJsonFile')

  const { getByText, getByLabelText, utils } = renderInvestJob()
  
  fireEvent.click(getByText('Carbon'));
  fireEvent.click(getByText('Save')); // click the dropdown to mount the next button
  const saveButton = await utils.findByText('Save parameters to JSON')
  fireEvent.click(saveButton);

  // These are the calls that would have triggered if a file was selected
  expect(spy).toHaveBeenCalledTimes(0)
  spy.mockRestore() // restores to unmocked implementation
})

test('SavePythonButton: Dialog callback does nothing when canceled', async () => {
  // this resembles the callback data if the dialog is canceled instead of 
  // a save file selected.
  const mockDialogData = {
    filePath: ''
  }
  remote.dialog.showSaveDialog.mockResolvedValue(mockDialogData)
  getSpec.mockResolvedValue(SAMPLE_SPEC)
  fetchValidation.mockResolvedValue(MOCK_VALIDATION_VALUE)
  // Spy on this method so we can assert it was never called.
  // Don't forget to restore! Otherwise the beforeEach will 'resetAllMocks'
  // will silently turn this spy into a function that returns nothing.
  const spy = jest.spyOn(InvestJob.prototype, 'savePythonScript')

  const { getByText, getByLabelText, utils } = renderInvestJob()
  
  fireEvent.click(getByText('Carbon'));
  fireEvent.click(getByText('Save')); // click the dropdown to mount the next button
  const saveButton = await utils.findByText('Save to Python script')
  fireEvent.click(saveButton);

  // These are the calls that would have triggered if a file was selected
  expect(spy).toHaveBeenCalledTimes(0)
  spy.mockRestore() // restores to unmocked implementation
})
// test('Execute launches a python subprocess', async () => {
//   /*
//   This functionality might be better tested in an end-end test,
//   maybe using spectron and the actual flask server. I have not
//   gotten this to work yet - mocking the spawn call and getting
//   the spawned object's .on.stdout callback to fire being the main
//   sticking point.
//   */
//   // investExecute() expects to find these args:
//   const spec = { args: {
//     workspace_dir: { 
//       name: 'Workspace', 
//       type: 'directory'},
//     results_suffix: {
//       name: 'suffix',
//       type: 'freestyle_string'} } }

//   const stdOutText = 'hello'
//   getSpec.mockResolvedValue(spec);
//   fetchValidation.mockResolvedValue([]);
//   // TODO: create this stuff dynamically here:
//   const fakeWorkspace = '../data';  // it contains this logfile:
//   findMostRecentLogfile.mockResolvedValue('invest_logfile.txt')

//   let spawnEvent = new events.EventEmitter();
//   spawnEvent.stdout = new events.EventEmitter();
//   spawnEvent.stderr = new events.EventEmitter();
//   sinon.stub(child_process, 'spawn').returns(spawnEvent);
//   // jest.mock('child_process');
//   // let mockSpawn = spawn.mockImplementation(() => {
//   //   // spawn('python', ['mock_invest.py', stdOutText]) // no errors
//   //   let spawnEvent = new events.EventEmitter();
//   //   spawnEvent.stdout = new events.EventEmitter();
//   //   spawnEvent.stderr = new events.EventEmitter();
//   //   return spawnEvent;
//   // })

//   const { getByText, getByLabelText, getByTestId, debug } = render(
//     <InvestJob 
//       investList={{Carbon: {internal_name: 'carbon'}}}
//       investSettings={{
//           nWorkers: '-1',
//           loggingLevel: 'INFO',
//         }}
//       recentSessions={[]}
//       updateRecentSessions={() => {}}
//       saveSettings={() => {}}
//     />);

//   const carbon = getByText('Carbon');
//   fireEvent.click(carbon);  // Choosing a model from the list
//   const input = await waitForElement(() => {
//     return getByLabelText(spec.args.workspace_dir.name)
//   })
//   fireEvent.change(input, { target: { value: fakeWorkspace } })
//   const execute = await waitForElement(() => getByText('Execute'))
//   fireEvent.click(execute);
//   console.log(spawnEvent);
//   spawnEvent.stdout.emit('data', stdOutText);

//   await wait(() => {
//     // debug()
//     // expect(getByText('Model Completed'))
//     expect(getByText('This is a fake invest logfile'))
//   });
// })<|MERGE_RESOLUTION|>--- conflicted
+++ resolved
@@ -1,345 +1,339 @@
-import fs from 'fs';
-import path from 'path';
-import events from 'events';
-import React from 'react';
-import { remote } from 'electron';
-import { fireEvent, render,
-         wait, waitForElement } from '@testing-library/react';
-import '@testing-library/jest-dom';
-
-import { InvestJob } from '../src/InvestJob';
-import SAMPLE_SPEC from './data/carbon_args_spec.json';
-import { getSpec, saveToPython, writeParametersToFile,
-         fetchValidation, fetchDatastackFromFile } from '../src/server_requests';
-jest.mock('../src/server_requests');
-
-const DIRECTORY_CONSTANTS = {
-  CACHE_DIR: 'tests/data/testing-cache',
-  TEMP_DIR: 'tests/data/testing-tmp',
-  INVEST_UI_DATA: 'tests/data/testing-ui_data'
-}
-
-const MOCK_VALIDATION_VALUE = [[['workspace_dir'], 'invalid because']]
-const MOCK_RECENT_SESSIONS_VALUE = 
-  [ [ "job1",
-      {
-        "model": "carbon",
-        "workspace": { "directory": "carbon_setup", "suffix": null },
-        "statefile": "tests/data/carbon_setup.json",
-        "status": null,
-        "humanTime": "3/5/2020, 10:43:14 AM",
-        "systemTime": 1583259376573.759,
-        "description": null } ] ]
-
-beforeEach(() => {
-  jest.resetAllMocks(); 
-  // Careful with reset because "resetting a spy results
-  // in a function with no return value". I had been using spies to observe
-  // function calls, but not to mock return values. Spies used for that 
-  // purpose should be 'restored' not 'reset'. Do that inside the test as-needed.
-})
-
-function renderInvestJob() {
-  /* Render an InvestJob component with the minimal props 
-  * needed for these tests.
-  */
-  const { getByText, getByLabelText, ...utils } = render(
-    <InvestJob 
-      investList={{Carbon: {internal_name: 'carbon'}}}
-      investSettings={{nWorkers: '-1'}}
-      recentSessions={MOCK_RECENT_SESSIONS_VALUE}
-      updateRecentSessions={() => {}}
-      saveSettings={() => {}}
-      directoryConstants={DIRECTORY_CONSTANTS}
-    />);
-  return { getByText, getByLabelText, utils }
-}
-
-test('Clicking an invest button renders SetupTab', async () => {
-  getSpec.mockResolvedValue(SAMPLE_SPEC);
-  fetchValidation.mockResolvedValue(MOCK_VALIDATION_VALUE);
-
-  const { getByText, getByLabelText, utils } = renderInvestJob()
-
-  const carbon = getByText('Carbon');
-  fireEvent.click(carbon);  // Choosing a model from the list
-  await wait(() => {
-    const execute = getByText('Execute');
-    // Expect a disabled Execute button and a visible SetupTab
-    expect(execute).toBeTruthy();
-    expect(execute).toBeDisabled();  // depends on the mocked fetchValidation
-    expect(getByText('Setup').classList.contains('active')).toBeTruthy();
-  });
-  
-  expect(getSpec).toHaveBeenCalledTimes(1);  // the wrapper around fetch
-})
-
-test('Clicking a recent session renders SetupTab', async () => {
-  fetchValidation.mockResolvedValue(MOCK_VALIDATION_VALUE);
-
-  const { getByText, getByLabelText, utils } = renderInvestJob()
-
-  const recent = getByText('carbon_setup');
-  fireEvent.click(recent);  // a recent session button
-  await wait(() => {
-    const execute = getByText('Execute');
-    // Expect a disabled Execute button and a visible SetupTab
-    expect(execute).toBeTruthy();
-    expect(execute).toBeDisabled(); // depends on the mocked fetchValidation
-    expect(getByText('Setup').classList.contains('active')).toBeTruthy();
-    // TODO: toBeVisible doesn't work w/ the attributes on these nodes
-    // expect(getByText('Setup')).toBeVisible();
-    // expect(getByText('Resources')).not.toBeVisible();
-  }); 
-})
-
-test('LoadParameters: Dialog callback renders SetupTab', async () => {
-  const mockDialogData = {
-    filePaths: ['foo.json']
-  }
-  const mockDatastack = {
-    module_name: 'natcap.invest.carbon',
-    args: {
-      carbon_pools_path: "Carbon/carbon_pools_willamette.csv", 
-    }
-  }
-  remote.dialog.showOpenDialog.mockResolvedValue(mockDialogData)
-  fetchDatastackFromFile.mockResolvedValue(mockDatastack)
-  getSpec.mockResolvedValue(SAMPLE_SPEC);
-  fetchValidation.mockResolvedValue(MOCK_VALIDATION_VALUE);
-
-  const { getByText, getByLabelText, utils } = renderInvestJob()
-
-  const loadButton = getByText('Load Parameters');
-  fireEvent.click(loadButton);
-  await wait(() => {
-    // Expect a disabled Execute button and a visible SetupTab
-    const execute = getByText('Execute');
-    expect(execute).toBeDisabled();  // depends on the mocked fetchValidation
-    expect(getByText('Setup').classList.contains('active')).toBeTruthy();
-    expect(getByLabelText('Carbon Pools')).toHaveValue(
-        mockDatastack.args.carbon_pools_path)
-  });
-  // And now that we know setup has loaded, expect the values from the datastack
-  // TODO: expect some global validation errors
-})
-
-test('LoadParameters: Dialog callback does nothing when canceled', async () => {
-  // this resembles the callback data if the dialog is canceled instead of 
-  // a file selected.
-  const mockDialogData = {
-    filePaths: [] // if(array.length) is how we check if filePaths exist.
-  }
-  remote.dialog.showOpenDialog.mockResolvedValue(mockDialogData)
-
-  const { getByText, getByLabelText, utils } = renderInvestJob()
-
-  const loadButton = getByText('Load Parameters');
-  fireEvent.click(loadButton);
-  await wait(() => {
-    // expect we're on the same tab we started on instead of switching to Setup
-    expect(getByText('Home').classList.contains('active')).toBeTruthy();
-  });
-  // These are the calls that would have triggered if a file was selected
-  expect(fetchDatastackFromFile).toHaveBeenCalledTimes(0)
-  expect(getSpec).toHaveBeenCalledTimes(0)
-  expect(fetchValidation).toHaveBeenCalledTimes(0)
-})
-
-
-test('SaveParameters/Python enable after model select ', async () => {
-  getSpec.mockResolvedValue(SAMPLE_SPEC);
-  fetchValidation.mockResolvedValue([]);
-  const { getByText, getByLabelText, utils } = renderInvestJob()
-
-  // Check the dropdown before any model setup
-  fireEvent.click(getByText('Save'));
-  await wait(() => {
-    expect(getByText('Save parameters to JSON')).toBeDisabled();
-    expect(getByText('Save to Python script')).toBeDisabled();
-  })
-
-  // Now load a model setup using a recent session
-  fireEvent.click(getByText('carbon_setup'));
-  await wait(() => {
-    expect(getByText('Save parameters to JSON')).toBeEnabled();
-    expect(getByText('Save to Python script')).toBeEnabled();
-  });
-})
-
-<<<<<<< HEAD
-test.only('SaveParametersButton produces a datastack.py compliant json ', async () => {
-  const tmpdir = fs.mkdtempSync('tests/data/');
-  const datastackPath = path.join(tmpdir, 'foo.json')
-=======
-test('SaveParametersButton: requests endpoint with correct payload ', async () => {
-  // mock the server call, instead just returning
-  // the payload. At least we can assert the payload is what 
-  // the flask endpoint needs to build the json file.
-  writeParametersToFile.mockImplementation((payload) => {
-    return payload
-  })
-
->>>>>>> 1625a757
-  const mockDialogData = {
-    filePath: 'foo.json'
-  }
-  remote.dialog.showSaveDialog.mockResolvedValue(mockDialogData)
-  fetchValidation.mockResolvedValue([]);
-
-  const { getByText, getByLabelText, utils } = renderInvestJob()
-
-  fireEvent.click(getByText('carbon_setup'));
-  fireEvent.click(getByText('Save')); // click the dropdown to mount the next button
-  const saveButton = await utils.findByText('Save parameters to JSON')
-  fireEvent.click(saveButton);
-
-  await wait(() => {
-    expect(Object.keys(writeParametersToFile.mock.results[0].value).includes(
-      ['parameterSetPath', 'moduleName', 'args', 'relativePaths']))
-    expect(writeParametersToFile).toHaveBeenCalledTimes(1)
-  })
-})
-
-test('SavePythonButton: requests endpoint with correct payload', async () => {
-  // mock the server call, instead just returning
-  // the payload. At least we can assert the payload is what 
-  // the flask endpoint needs to build the python script.
-  saveToPython.mockImplementation((payload) => {
-    return payload
-  })
-  const mockDialogData = { filePath: 'foo.py' }
-  remote.dialog.showSaveDialog.mockResolvedValue(mockDialogData)
-  fetchValidation.mockResolvedValue([]);
-
-  const { getByText, getByLabelText, utils } = renderInvestJob()
-
-  fireEvent.click(getByText('carbon_setup'));
-  fireEvent.click(getByText('Save')); // click the dropdown to mount the next button
-  const saveButton = await utils.findByText('Save to Python script')
-  fireEvent.click(saveButton);
-
-  await wait(() => {
-    expect(Object.keys(saveToPython.mock.results[0].value).includes(
-      ['filepath', 'modelname', 'pyname', 'args']))
-    expect(saveToPython).toHaveBeenCalledTimes(1)
-  })
-})
-
-test('SaveParametersButton: Dialog callback does nothing when canceled', async () => {
-  // this resembles the callback data if the dialog is canceled instead of 
-  // a save file selected.
-  const mockDialogData = {
-    filePath: ''
-  }
-  remote.dialog.showSaveDialog.mockResolvedValue(mockDialogData)
-  getSpec.mockResolvedValue(SAMPLE_SPEC)
-  fetchValidation.mockResolvedValue(MOCK_VALIDATION_VALUE)
-  // Spy on this method so we can assert it was never called.
-  // Don't forget to restore! Otherwise the beforeEach will 'resetAllMocks'
-  // will silently turn this spy into a function that returns nothing.
-  const spy = jest.spyOn(InvestJob.prototype, 'argsToJsonFile')
-
-  const { getByText, getByLabelText, utils } = renderInvestJob()
-  
-  fireEvent.click(getByText('Carbon'));
-  fireEvent.click(getByText('Save')); // click the dropdown to mount the next button
-  const saveButton = await utils.findByText('Save parameters to JSON')
-  fireEvent.click(saveButton);
-
-  // These are the calls that would have triggered if a file was selected
-  expect(spy).toHaveBeenCalledTimes(0)
-  spy.mockRestore() // restores to unmocked implementation
-})
-
-test('SavePythonButton: Dialog callback does nothing when canceled', async () => {
-  // this resembles the callback data if the dialog is canceled instead of 
-  // a save file selected.
-  const mockDialogData = {
-    filePath: ''
-  }
-  remote.dialog.showSaveDialog.mockResolvedValue(mockDialogData)
-  getSpec.mockResolvedValue(SAMPLE_SPEC)
-  fetchValidation.mockResolvedValue(MOCK_VALIDATION_VALUE)
-  // Spy on this method so we can assert it was never called.
-  // Don't forget to restore! Otherwise the beforeEach will 'resetAllMocks'
-  // will silently turn this spy into a function that returns nothing.
-  const spy = jest.spyOn(InvestJob.prototype, 'savePythonScript')
-
-  const { getByText, getByLabelText, utils } = renderInvestJob()
-  
-  fireEvent.click(getByText('Carbon'));
-  fireEvent.click(getByText('Save')); // click the dropdown to mount the next button
-  const saveButton = await utils.findByText('Save to Python script')
-  fireEvent.click(saveButton);
-
-  // These are the calls that would have triggered if a file was selected
-  expect(spy).toHaveBeenCalledTimes(0)
-  spy.mockRestore() // restores to unmocked implementation
-})
-// test('Execute launches a python subprocess', async () => {
-//   /*
-//   This functionality might be better tested in an end-end test,
-//   maybe using spectron and the actual flask server. I have not
-//   gotten this to work yet - mocking the spawn call and getting
-//   the spawned object's .on.stdout callback to fire being the main
-//   sticking point.
-//   */
-//   // investExecute() expects to find these args:
-//   const spec = { args: {
-//     workspace_dir: { 
-//       name: 'Workspace', 
-//       type: 'directory'},
-//     results_suffix: {
-//       name: 'suffix',
-//       type: 'freestyle_string'} } }
-
-//   const stdOutText = 'hello'
-//   getSpec.mockResolvedValue(spec);
-//   fetchValidation.mockResolvedValue([]);
-//   // TODO: create this stuff dynamically here:
-//   const fakeWorkspace = '../data';  // it contains this logfile:
-//   findMostRecentLogfile.mockResolvedValue('invest_logfile.txt')
-
-//   let spawnEvent = new events.EventEmitter();
-//   spawnEvent.stdout = new events.EventEmitter();
-//   spawnEvent.stderr = new events.EventEmitter();
-//   sinon.stub(child_process, 'spawn').returns(spawnEvent);
-//   // jest.mock('child_process');
-//   // let mockSpawn = spawn.mockImplementation(() => {
-//   //   // spawn('python', ['mock_invest.py', stdOutText]) // no errors
-//   //   let spawnEvent = new events.EventEmitter();
-//   //   spawnEvent.stdout = new events.EventEmitter();
-//   //   spawnEvent.stderr = new events.EventEmitter();
-//   //   return spawnEvent;
-//   // })
-
-//   const { getByText, getByLabelText, getByTestId, debug } = render(
-//     <InvestJob 
-//       investList={{Carbon: {internal_name: 'carbon'}}}
-//       investSettings={{
-//           nWorkers: '-1',
-//           loggingLevel: 'INFO',
-//         }}
-//       recentSessions={[]}
-//       updateRecentSessions={() => {}}
-//       saveSettings={() => {}}
-//     />);
-
-//   const carbon = getByText('Carbon');
-//   fireEvent.click(carbon);  // Choosing a model from the list
-//   const input = await waitForElement(() => {
-//     return getByLabelText(spec.args.workspace_dir.name)
-//   })
-//   fireEvent.change(input, { target: { value: fakeWorkspace } })
-//   const execute = await waitForElement(() => getByText('Execute'))
-//   fireEvent.click(execute);
-//   console.log(spawnEvent);
-//   spawnEvent.stdout.emit('data', stdOutText);
-
-//   await wait(() => {
-//     // debug()
-//     // expect(getByText('Model Completed'))
-//     expect(getByText('This is a fake invest logfile'))
-//   });
+import fs from 'fs';
+import path from 'path';
+import events from 'events';
+import React from 'react';
+import { remote } from 'electron';
+import { fireEvent, render,
+         wait, waitForElement } from '@testing-library/react';
+import '@testing-library/jest-dom';
+
+import { InvestJob } from '../src/InvestJob';
+import SAMPLE_SPEC from './data/carbon_args_spec.json';
+import { getSpec, saveToPython, writeParametersToFile,
+         fetchValidation, fetchDatastackFromFile } from '../src/server_requests';
+jest.mock('../src/server_requests');
+
+const DIRECTORY_CONSTANTS = {
+  CACHE_DIR: 'tests/data/testing-cache',
+  TEMP_DIR: 'tests/data/testing-tmp',
+  INVEST_UI_DATA: 'tests/data/testing-ui_data'
+}
+
+const MOCK_VALIDATION_VALUE = [[['workspace_dir'], 'invalid because']]
+const MOCK_RECENT_SESSIONS_VALUE = 
+  [ [ "job1",
+      {
+        "model": "carbon",
+        "workspace": { "directory": "carbon_setup", "suffix": null },
+        "statefile": "tests/data/carbon_setup.json",
+        "status": null,
+        "humanTime": "3/5/2020, 10:43:14 AM",
+        "systemTime": 1583259376573.759,
+        "description": null } ] ]
+
+beforeEach(() => {
+  jest.resetAllMocks(); 
+  // Careful with reset because "resetting a spy results
+  // in a function with no return value". I had been using spies to observe
+  // function calls, but not to mock return values. Spies used for that 
+  // purpose should be 'restored' not 'reset'. Do that inside the test as-needed.
+})
+
+function renderInvestJob() {
+  /* Render an InvestJob component with the minimal props 
+  * needed for these tests.
+  */
+  const { getByText, getByLabelText, ...utils } = render(
+    <InvestJob 
+      investList={{Carbon: {internal_name: 'carbon'}}}
+      investSettings={{nWorkers: '-1'}}
+      recentSessions={MOCK_RECENT_SESSIONS_VALUE}
+      updateRecentSessions={() => {}}
+      saveSettings={() => {}}
+      directoryConstants={DIRECTORY_CONSTANTS}
+    />);
+  return { getByText, getByLabelText, utils }
+}
+
+test('Clicking an invest button renders SetupTab', async () => {
+  getSpec.mockResolvedValue(SAMPLE_SPEC);
+  fetchValidation.mockResolvedValue(MOCK_VALIDATION_VALUE);
+
+  const { getByText, getByLabelText, utils } = renderInvestJob()
+
+  const carbon = getByText('Carbon');
+  fireEvent.click(carbon);  // Choosing a model from the list
+  await wait(() => {
+    const execute = getByText('Execute');
+    // Expect a disabled Execute button and a visible SetupTab
+    expect(execute).toBeTruthy();
+    expect(execute).toBeDisabled();  // depends on the mocked fetchValidation
+    expect(getByText('Setup').classList.contains('active')).toBeTruthy();
+  });
+  
+  expect(getSpec).toHaveBeenCalledTimes(1);  // the wrapper around fetch
+})
+
+test('Clicking a recent session renders SetupTab', async () => {
+  fetchValidation.mockResolvedValue(MOCK_VALIDATION_VALUE);
+
+  const { getByText, getByLabelText, utils } = renderInvestJob()
+
+  const recent = getByText('carbon_setup');
+  fireEvent.click(recent);  // a recent session button
+  await wait(() => {
+    const execute = getByText('Execute');
+    // Expect a disabled Execute button and a visible SetupTab
+    expect(execute).toBeTruthy();
+    expect(execute).toBeDisabled(); // depends on the mocked fetchValidation
+    expect(getByText('Setup').classList.contains('active')).toBeTruthy();
+    // TODO: toBeVisible doesn't work w/ the attributes on these nodes
+    // expect(getByText('Setup')).toBeVisible();
+    // expect(getByText('Resources')).not.toBeVisible();
+  }); 
+})
+
+test('LoadParameters: Dialog callback renders SetupTab', async () => {
+  const mockDialogData = {
+    filePaths: ['foo.json']
+  }
+  const mockDatastack = {
+    module_name: 'natcap.invest.carbon',
+    args: {
+      carbon_pools_path: "Carbon/carbon_pools_willamette.csv", 
+    }
+  }
+  remote.dialog.showOpenDialog.mockResolvedValue(mockDialogData)
+  fetchDatastackFromFile.mockResolvedValue(mockDatastack)
+  getSpec.mockResolvedValue(SAMPLE_SPEC);
+  fetchValidation.mockResolvedValue(MOCK_VALIDATION_VALUE);
+
+  const { getByText, getByLabelText, utils } = renderInvestJob()
+
+  const loadButton = getByText('Load Parameters');
+  fireEvent.click(loadButton);
+  await wait(() => {
+    // Expect a disabled Execute button and a visible SetupTab
+    const execute = getByText('Execute');
+    expect(execute).toBeDisabled();  // depends on the mocked fetchValidation
+    expect(getByText('Setup').classList.contains('active')).toBeTruthy();
+    expect(getByLabelText('Carbon Pools')).toHaveValue(
+        mockDatastack.args.carbon_pools_path)
+  });
+  // And now that we know setup has loaded, expect the values from the datastack
+  // TODO: expect some global validation errors
+})
+
+test('LoadParameters: Dialog callback does nothing when canceled', async () => {
+  // this resembles the callback data if the dialog is canceled instead of 
+  // a file selected.
+  const mockDialogData = {
+    filePaths: [] // if(array.length) is how we check if filePaths exist.
+  }
+  remote.dialog.showOpenDialog.mockResolvedValue(mockDialogData)
+
+  const { getByText, getByLabelText, utils } = renderInvestJob()
+
+  const loadButton = getByText('Load Parameters');
+  fireEvent.click(loadButton);
+  await wait(() => {
+    // expect we're on the same tab we started on instead of switching to Setup
+    expect(getByText('Home').classList.contains('active')).toBeTruthy();
+  });
+  // These are the calls that would have triggered if a file was selected
+  expect(fetchDatastackFromFile).toHaveBeenCalledTimes(0)
+  expect(getSpec).toHaveBeenCalledTimes(0)
+  expect(fetchValidation).toHaveBeenCalledTimes(0)
+})
+
+
+test('SaveParameters/Python enable after model select ', async () => {
+  getSpec.mockResolvedValue(SAMPLE_SPEC);
+  fetchValidation.mockResolvedValue([]);
+  const { getByText, getByLabelText, utils } = renderInvestJob()
+
+  // Check the dropdown before any model setup
+  fireEvent.click(getByText('Save'));
+  await wait(() => {
+    expect(getByText('Save parameters to JSON')).toBeDisabled();
+    expect(getByText('Save to Python script')).toBeDisabled();
+  })
+
+  // Now load a model setup using a recent session
+  fireEvent.click(getByText('carbon_setup'));
+  await wait(() => {
+    expect(getByText('Save parameters to JSON')).toBeEnabled();
+    expect(getByText('Save to Python script')).toBeEnabled();
+  });
+})
+
+test('SaveParametersButton: requests endpoint with correct payload ', async () => {
+  // mock the server call, instead just returning
+  // the payload. At least we can assert the payload is what 
+  // the flask endpoint needs to build the json file.
+  writeParametersToFile.mockImplementation((payload) => {
+    return payload
+  })
+
+  const mockDialogData = {
+    filePath: 'foo.json'
+  }
+  remote.dialog.showSaveDialog.mockResolvedValue(mockDialogData)
+  fetchValidation.mockResolvedValue([]);
+
+  const { getByText, getByLabelText, utils } = renderInvestJob()
+
+  fireEvent.click(getByText('carbon_setup'));
+  fireEvent.click(getByText('Save')); // click the dropdown to mount the next button
+  const saveButton = await utils.findByText('Save parameters to JSON')
+  fireEvent.click(saveButton);
+
+  await wait(() => {
+    expect(Object.keys(writeParametersToFile.mock.results[0].value).includes(
+      ['parameterSetPath', 'moduleName', 'args', 'relativePaths']))
+    expect(writeParametersToFile).toHaveBeenCalledTimes(1)
+  })
+})
+
+test('SavePythonButton: requests endpoint with correct payload', async () => {
+  // mock the server call, instead just returning
+  // the payload. At least we can assert the payload is what 
+  // the flask endpoint needs to build the python script.
+  saveToPython.mockImplementation((payload) => {
+    return payload
+  })
+  const mockDialogData = { filePath: 'foo.py' }
+  remote.dialog.showSaveDialog.mockResolvedValue(mockDialogData)
+  fetchValidation.mockResolvedValue([]);
+
+  const { getByText, getByLabelText, utils } = renderInvestJob()
+
+  fireEvent.click(getByText('carbon_setup'));
+  fireEvent.click(getByText('Save')); // click the dropdown to mount the next button
+  const saveButton = await utils.findByText('Save to Python script')
+  fireEvent.click(saveButton);
+
+  await wait(() => {
+    expect(Object.keys(saveToPython.mock.results[0].value).includes(
+      ['filepath', 'modelname', 'pyname', 'args']))
+    expect(saveToPython).toHaveBeenCalledTimes(1)
+  })
+})
+
+test('SaveParametersButton: Dialog callback does nothing when canceled', async () => {
+  // this resembles the callback data if the dialog is canceled instead of 
+  // a save file selected.
+  const mockDialogData = {
+    filePath: ''
+  }
+  remote.dialog.showSaveDialog.mockResolvedValue(mockDialogData)
+  getSpec.mockResolvedValue(SAMPLE_SPEC)
+  fetchValidation.mockResolvedValue(MOCK_VALIDATION_VALUE)
+  // Spy on this method so we can assert it was never called.
+  // Don't forget to restore! Otherwise the beforeEach will 'resetAllMocks'
+  // will silently turn this spy into a function that returns nothing.
+  const spy = jest.spyOn(InvestJob.prototype, 'argsToJsonFile')
+
+  const { getByText, getByLabelText, utils } = renderInvestJob()
+  
+  fireEvent.click(getByText('Carbon'));
+  fireEvent.click(getByText('Save')); // click the dropdown to mount the next button
+  const saveButton = await utils.findByText('Save parameters to JSON')
+  fireEvent.click(saveButton);
+
+  // These are the calls that would have triggered if a file was selected
+  expect(spy).toHaveBeenCalledTimes(0)
+  spy.mockRestore() // restores to unmocked implementation
+})
+
+test('SavePythonButton: Dialog callback does nothing when canceled', async () => {
+  // this resembles the callback data if the dialog is canceled instead of 
+  // a save file selected.
+  const mockDialogData = {
+    filePath: ''
+  }
+  remote.dialog.showSaveDialog.mockResolvedValue(mockDialogData)
+  getSpec.mockResolvedValue(SAMPLE_SPEC)
+  fetchValidation.mockResolvedValue(MOCK_VALIDATION_VALUE)
+  // Spy on this method so we can assert it was never called.
+  // Don't forget to restore! Otherwise the beforeEach will 'resetAllMocks'
+  // will silently turn this spy into a function that returns nothing.
+  const spy = jest.spyOn(InvestJob.prototype, 'savePythonScript')
+
+  const { getByText, getByLabelText, utils } = renderInvestJob()
+  
+  fireEvent.click(getByText('Carbon'));
+  fireEvent.click(getByText('Save')); // click the dropdown to mount the next button
+  const saveButton = await utils.findByText('Save to Python script')
+  fireEvent.click(saveButton);
+
+  // These are the calls that would have triggered if a file was selected
+  expect(spy).toHaveBeenCalledTimes(0)
+  spy.mockRestore() // restores to unmocked implementation
+})
+// test('Execute launches a python subprocess', async () => {
+//   /*
+//   This functionality might be better tested in an end-end test,
+//   maybe using spectron and the actual flask server. I have not
+//   gotten this to work yet - mocking the spawn call and getting
+//   the spawned object's .on.stdout callback to fire being the main
+//   sticking point.
+//   */
+//   // investExecute() expects to find these args:
+//   const spec = { args: {
+//     workspace_dir: { 
+//       name: 'Workspace', 
+//       type: 'directory'},
+//     results_suffix: {
+//       name: 'suffix',
+//       type: 'freestyle_string'} } }
+
+//   const stdOutText = 'hello'
+//   getSpec.mockResolvedValue(spec);
+//   fetchValidation.mockResolvedValue([]);
+//   // TODO: create this stuff dynamically here:
+//   const fakeWorkspace = '../data';  // it contains this logfile:
+//   findMostRecentLogfile.mockResolvedValue('invest_logfile.txt')
+
+//   let spawnEvent = new events.EventEmitter();
+//   spawnEvent.stdout = new events.EventEmitter();
+//   spawnEvent.stderr = new events.EventEmitter();
+//   sinon.stub(child_process, 'spawn').returns(spawnEvent);
+//   // jest.mock('child_process');
+//   // let mockSpawn = spawn.mockImplementation(() => {
+//   //   // spawn('python', ['mock_invest.py', stdOutText]) // no errors
+//   //   let spawnEvent = new events.EventEmitter();
+//   //   spawnEvent.stdout = new events.EventEmitter();
+//   //   spawnEvent.stderr = new events.EventEmitter();
+//   //   return spawnEvent;
+//   // })
+
+//   const { getByText, getByLabelText, getByTestId, debug } = render(
+//     <InvestJob 
+//       investList={{Carbon: {internal_name: 'carbon'}}}
+//       investSettings={{
+//           nWorkers: '-1',
+//           loggingLevel: 'INFO',
+//         }}
+//       recentSessions={[]}
+//       updateRecentSessions={() => {}}
+//       saveSettings={() => {}}
+//     />);
+
+//   const carbon = getByText('Carbon');
+//   fireEvent.click(carbon);  // Choosing a model from the list
+//   const input = await waitForElement(() => {
+//     return getByLabelText(spec.args.workspace_dir.name)
+//   })
+//   fireEvent.change(input, { target: { value: fakeWorkspace } })
+//   const execute = await waitForElement(() => getByText('Execute'))
+//   fireEvent.click(execute);
+//   console.log(spawnEvent);
+//   spawnEvent.stdout.emit('data', stdOutText);
+
+//   await wait(() => {
+//     // debug()
+//     // expect(getByText('Model Completed'))
+//     expect(getByText('This is a fake invest logfile'))
+//   });
 // })